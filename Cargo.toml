--- conflicted
+++ resolved
@@ -5,58 +5,39 @@
 version = "0.1.0"
 
 [workspace]
-members = [".", "vitruvia_derive"]
+members = [".", "vessels_derive"]
+
+[dependencies.vessels_derive]
+version = "0.1.0"
+path = "./vessels_derive"
 
 [dependencies]
 failure = "0.1.5"
-<<<<<<< HEAD
-crossbeam-channel = "0.3.8"
-futures = "0.1.27"
-
-[dependencies.vitruvia_derive]
-version = "0.1.0"
-path = "./vitruvia_derive"
-
-[dependencies.serde]
-version = "1.0.97"
-features = ["derive"]
-
-[target.wasm32-unknown-unknown.dependencies]
-stdweb = "0.4.13"
-stdweb-derive = "0.5.1"
-=======
 serde = { version = "1.0.98", features = ["derive"] }
 futures = "0.1.27"
 crossbeam-channel = "0.3.9"
+itertools = "0.8.0"
 
 [target.wasm32-unknown-unknown.dependencies]
 wasm-bindgen = "0.2.51"
->>>>>>> cf597937
-itertools = "0.8.0"
 web-sys = { version = "0.3.28", features = ["Document", "Window", "HtmlHeadElement", "Element", "HtmlElement", "Node", "EventTarget", "MouseEvent", "Event", "WheelEvent", "KeyboardEvent", "HtmlCanvasElement", "CanvasRenderingContext2d", "TextMetrics", "ImageData", "DomTokenList", "CanvasGradient", "CanvasPattern", "CssStyleDeclaration", "console"] }
 js-sys = "0.3.28"
+stdweb = "0.4.13"
+stdweb-derive = "0.5.1"
 
 [target.asmjs-unknown-emscripten.dependencies]
-<<<<<<< HEAD
+wasm-bindgen = "0.2.51"
+web-sys = { version = "0.3.28", features = ["Document", "Window", "HtmlHeadElement", "Element", "HtmlElement", "Node", "EventTarget", "MouseEvent", "Event", "WheelEvent", "KeyboardEvent", "HtmlCanvasElement", "CanvasRenderingContext2d", "TextMetrics", "ImageData", "DomTokenList", "CanvasGradient", "CanvasPattern", "CssStyleDeclaration", "console"] }
+js-sys = "0.3.28"
 stdweb = "0.4.13"
 stdweb-derive = "0.5.1"
-=======
+
+[target.wasm32-unknown-emscripten.dependencies]
 wasm-bindgen = "0.2.51"
->>>>>>> cf597937
-itertools = "0.8.0"
 web-sys = { version = "0.3.28", features = ["Document", "Window", "HtmlHeadElement", "Element", "HtmlElement", "Node", "EventTarget", "MouseEvent", "Event", "WheelEvent", "KeyboardEvent", "HtmlCanvasElement", "CanvasRenderingContext2d", "TextMetrics", "ImageData", "DomTokenList", "CanvasGradient", "CanvasPattern", "CssStyleDeclaration", "console"] }
 js-sys = "0.3.28"
-
-[target.wasm32-unknown-emscripten.dependencies]
-<<<<<<< HEAD
 stdweb = "0.4.13"
 stdweb-derive = "0.5.1"
-=======
-wasm-bindgen = "0.2.51"
->>>>>>> cf597937
-itertools = "0.8.0"
-web-sys = { version = "0.3.28", features = ["Document", "Window", "HtmlHeadElement", "Element", "HtmlElement", "Node", "EventTarget", "MouseEvent", "Event", "WheelEvent", "KeyboardEvent", "HtmlCanvasElement", "CanvasRenderingContext2d", "TextMetrics", "ImageData", "DomTokenList", "CanvasGradient", "CanvasPattern", "CssStyleDeclaration", "console"] }
-js-sys = "0.3.28"
 
 [target.'cfg(any(target_os = "linux", target_os = "macos", target_os = "windows"))'.dependencies]
 glutin = "0.20.0"
@@ -69,16 +50,11 @@
 pangocairo = "0.7.0"
 cairo-sys-rs = "0.8.0"
 pango = "0.6.0"
-<<<<<<< HEAD
 ws = "0.8.1"
 gstreamer-webrtc = "0.13.0"
 gstreamer-sdp = "0.13.0"
 gstreamer = "0.13.0"
-tokio = "0.1.21"
-=======
-itertools = "0.8.0"
 lazy_static = "1.3.0"
->>>>>>> cf597937
 
 [profile.release]
 lto = true
