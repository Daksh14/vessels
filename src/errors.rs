--- conflicted
+++ resolved
@@ -62,14 +62,10 @@
 
 #[derive(Clone, Eq, PartialEq, Debug, Copy)]
 pub enum ErrorKind {
-<<<<<<< HEAD
     SocketError(SocketError),
     PeerError(PeerError),
-    ColorStopOffsetError,
     UnavailableFeatureError,
-=======
     LDRColorStopOffsetError,
->>>>>>> 61ae3555
 
     #[doc(hidden)]
     __Nonexhaustive,
@@ -78,16 +74,12 @@
 impl fmt::Display for ErrorKind {
     fn fmt(&self, f: &mut fmt::Formatter<'_>) -> fmt::Result {
         match *self {
-<<<<<<< HEAD
-            ErrorKind::ColorStopOffsetError => write!(f, "Colorstop offset out of bounds"),
             ErrorKind::SocketError(error) => write!(f, "Socket error: {:?}", error),
             ErrorKind::PeerError(error) => write!(f, "Peer error: {:?}", error),
             ErrorKind::UnavailableFeatureError => {
                 write!(f, "The requested feature is not available on this platform")
             }
-=======
             ErrorKind::LDRColorStopOffsetError => write!(f, "LDRColorstop offset out of bounds"),
->>>>>>> 61ae3555
             ErrorKind::__Nonexhaustive => panic!("Invalid Error!"),
         }
     }
