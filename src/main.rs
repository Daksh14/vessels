use vitruvia::graphics_2d;
use vitruvia::graphics_2d::{Color, Content, Transform};
use vitruvia::path::{Path, Primitive, Shadow};
use vitruvia::text::Text;
use vitruvia::interaction::keyboard::Event;

fn main() {
    let gfx = graphics_2d::new();
    let mut root = gfx.frame();
    let path: Path = Primitive::rounded_square(200., 10.)
        .fill(Color::black().with_alpha(30).into())
        .shadow(
            Shadow::new(Color::black().with_alpha(200))
                .spread(50.)
                .offset((50., 50.))
                .blur(10.),
        )
        .finalize();
    let mut object = root.add(path.into());
    let translate: Transform = (200., 200.).into();
    object.apply_transform(translate);
    root.add(
        Content::from(
            Text::new("Correct wrap now text wrap works lorem ipsum dolor sit amet, consectetur adipiscing elit, sed do eiusmod tempor incididunt ut labore et dolore magna aliqua. Ut enim ad minim veniam, quis nostrud exercitation ullamco laboris nisi ut aliquip ex ea commodo consequat. Duis aute irure dolor in reprehenderit in voluptate velit esse cillum dolore eu fugiat nulla pariatur. Excepteur sint occaecat cupidatat non proident, sunt in culpa qui officia deserunt mollit anim id est laborum.")
                .with_color(Color::black())
                .wrap()
                .with_max_width(200.),
        )
        .with_transform((200., 200.).into()),
    );
    let ctx = gfx.start(root);
<<<<<<< HEAD
    ctx.run(Box::new(|_| {}));
=======
    let keyboard = ctx.keyboard();
    keyboard.bind(Box::new(|e: Event| {
        println!("{:?}", e.action);
    }));
    ctx.run(Box::new(|mut ctx| {
        //ctx.bind(Box::new(|delta| println!("{}", delta)));
    }));
>>>>>>> 9b141889
}<|MERGE_RESOLUTION|>--- conflicted
+++ resolved
@@ -1,8 +1,8 @@
 use vitruvia::graphics_2d;
 use vitruvia::graphics_2d::{Color, Content, Transform};
+use vitruvia::interaction::keyboard::Event;
 use vitruvia::path::{Path, Primitive, Shadow};
 use vitruvia::text::Text;
-use vitruvia::interaction::keyboard::Event;
 
 fn main() {
     let gfx = graphics_2d::new();
@@ -29,15 +29,5 @@
         .with_transform((200., 200.).into()),
     );
     let ctx = gfx.start(root);
-<<<<<<< HEAD
     ctx.run(Box::new(|_| {}));
-=======
-    let keyboard = ctx.keyboard();
-    keyboard.bind(Box::new(|e: Event| {
-        println!("{:?}", e.action);
-    }));
-    ctx.run(Box::new(|mut ctx| {
-        //ctx.bind(Box::new(|delta| println!("{}", delta)));
-    }));
->>>>>>> 9b141889
 }