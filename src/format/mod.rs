#[cfg(feature = "json")]
pub mod json;
#[cfg(feature = "json")]
pub use json::Json;
#[cfg(feature = "cbor")]
pub mod cbor;
#[cfg(feature = "cbor")]
pub use cbor::Cbor;
#[cfg(feature = "bincode")]
pub mod bincode;
#[cfg(feature = "bincode")]
pub use bincode::Bincode;

use futures::{
    future::{ok, BoxFuture},
    stream::BoxStream,
    task::Context as FContext,
    Future, FutureExt, Poll, Sink, SinkExt, Stream, StreamExt, TryFutureExt,
};

use crate::{
    channel::{Context, Shim, Target},
    Kind,
};

use serde::{de::DeserializeSeed, Serialize};

use std::{
    fmt::{Debug, Display, Formatter},
    pin::Pin,
};

use failure::Fail;

#[doc(hidden)]
pub struct StreamSink<T, U, E>(
    pub(crate) BoxStream<'static, T>,
    pub(crate) Pin<Box<dyn Sink<U, Error = E> + Send>>,
);

impl<T, U, E> Sink<U> for StreamSink<T, U, E> {
    type Error = E;

    fn start_send(mut self: Pin<&mut Self>, item: U) -> Result<(), Self::Error> {
        self.1.as_mut().start_send(item)
    }
    fn poll_ready(mut self: Pin<&mut Self>, cx: &mut FContext) -> Poll<Result<(), Self::Error>> {
        self.1.as_mut().poll_ready(cx)
    }
    fn poll_flush(mut self: Pin<&mut Self>, cx: &mut FContext) -> Poll<Result<(), Self::Error>> {
        self.1.as_mut().poll_flush(cx)
    }
    fn poll_close(mut self: Pin<&mut Self>, cx: &mut FContext) -> Poll<Result<(), Self::Error>> {
        self.1.as_mut().poll_close(cx)
    }
}

impl<T, I, U> Stream for StreamSink<T, I, U> {
    type Item = T;

    fn poll_next(mut self: Pin<&mut Self>, cx: &mut FContext) -> Poll<Option<Self::Item>> {
        self.0.as_mut().poll_next(cx)
    }
}

pub trait UniformStreamSink<T>: Sink<T> + Stream<Item = T> {}

impl<T, U> UniformStreamSink<T> for U where U: Sink<T> + Stream<Item = T> {}

pub trait Format {
    type Representation;
    type Error;

    fn serialize<T: Serialize>(item: T) -> Self::Representation
    where
        Self: Sized;
    fn deserialize<'de, T: DeserializeSeed<'de>>(
        item: Self::Representation,
        context: T,
    ) -> BoxFuture<'static, Result<T::Value, Self::Error>>
    where
        Self: Sized,
        T::Value: Send + 'static,
        T: Send + 'static;
}

pub trait ApplyEncode<'de>:
    Sized + UniformStreamSink<<Self as Context<'de>>::Item> + Context<'de>
{
    fn encode<F: Format + Encode<'de, Self>>(self) -> <F as Encode<'de, Self>>::Output;
}

impl<'de, T> ApplyEncode<'de> for T
where
    T: UniformStreamSink<<Self as Context<'de>>::Item> + Context<'de>,
{
    fn encode<F: Format + Encode<'de, Self>>(self) -> <F as Encode<'de, Self>>::Output {
        <F as Encode<_>>::encode(self)
    }
}

pub trait ApplyDecode<'de, K: Kind> {
    fn decode<T: Target<'de, K> + Send + 'static, F: Format + 'static>(
        self,
    ) -> <F as Decode<'de, Self, K>>::Output
    where
        Self: UniformStreamSink<F::Representation> + Send + Sized + 'static,
        F::Representation: Send + 'static,
        <Self as Sink<F::Representation>>::Error: Send,
        T::Item: Send + 'static;
}

impl<'de, U, K: Kind> ApplyDecode<'de, K> for U {
    fn decode<T: Target<'de, K> + Send + 'static, F: Format + 'static>(
        self,
    ) -> <F as Decode<'de, Self, K>>::Output
    where
        Self: UniformStreamSink<F::Representation> + Send + Sized + 'static,
        F::Representation: Send,
        <Self as Sink<F::Representation>>::Error: Send,
        T::Item: Send,
    {
        <F as Decode<'de, Self, K>>::decode::<T>(self)
    }
}

pub trait Decode<
    'de,
    C: UniformStreamSink<<Self as Format>::Representation> + Send + 'static,
    K: Kind,
>: Format
{
    type Output: Future<Output = Result<K, K::Error>>;

    fn decode<T: Target<'de, K> + Send + 'static>(input: C) -> Self::Output
    where
        T::Item: Send;
}

pub trait Encode<'de, C: UniformStreamSink<<C as Context<'de>>::Item> + Context<'de>>:
    Format + Sized
{
    type Output: Stream<Item = <Self as Format>::Representation>
        + Sink<Self::Representation, Error = EncodeError<Self, <C as Context<'de>>::Item, C>>;

    fn encode(input: C) -> Self::Output;
}

impl<
        'de,
        C: UniformStreamSink<<Self as Format>::Representation> + Send + 'static,
        T: Format + 'static,
        K: Kind,
    > Decode<'de, C, K> for T
where
    Self::Representation: Send,
    <C as Sink<<Self as Format>::Representation>>::Error: Send,
{
    type Output = BoxFuture<'static, Result<K, K::Error>>;

    fn decode<U: Target<'de, K> + Send + 'static>(input: C) -> Self::Output
    where
        U::Item: Send,
    {
        let shim = U::new_shim();
        let context = shim.context();
        let (sink, stream) = input.split();
        Box::pin(
            shim.complete(StreamSink(
<<<<<<< HEAD
                Box::pin(
                    stream
                        .map(move |item| {
                            Self::deserialize(item, context.clone())
                                .unwrap_or_else(|_| panic!())
                                .into_stream()
                        })
                        .flatten(),
                ),
                Box::pin(
                    sink.sink_map_err(|_| panic!())
                        .with::<_, _, _, ()>(|item: U::Item| ok(Self::serialize(item))),
                ),
            )),
        )
=======
                stream
                    .map_err(|_| panic!())
                    .map(move |item| Self::deserialize(item, context.clone()))
                    .buffer_unordered(std::usize::MAX),
                sink.sink_map_err(|_: <C as Sink>::SinkError| {
                    panic!();
                })
                .with(|item| Ok(Self::serialize(item)))
                .sink_map_err(|_: ()| panic!()),
            ))
            .map_err(|e| panic!(e))
        }))
>>>>>>> 5195d75c
    }
}

pub enum EncodeError<T: Format, I, S: Sink<I>> {
    Format(T::Error),
    Sink(S::Error),
}

impl<I: 'static, T: Format + 'static, S: Sink<I> + 'static> Fail for EncodeError<T, I, S>
where
    T::Error: Send + Sync + Display + Debug,
    S::Error: Send + Sync + Display + Debug,
{
}

impl<T: Format, I, S: Sink<I>> Display for EncodeError<T, I, S>
where
    T::Error: Display,
    S::Error: Display,
{
    fn fmt(&self, f: &mut Formatter<'_>) -> std::fmt::Result {
        match *self {
            EncodeError::Format(ref err) => {
                write!(f, "Error occurred in deserialization `{}`", err)
            }
            EncodeError::Sink(ref err) => write!(f, "Error occurred in underlying sink `{}`", err),
        }
    }
}

impl<T: Format, I, S: Sink<I>> Debug for EncodeError<T, I, S>
where
    T::Error: Debug,
    S::Error: Debug,
{
    fn fmt(&self, f: &mut Formatter<'_>) -> std::fmt::Result {
        match *self {
            EncodeError::Format(ref err) => {
                write!(f, "Error occurred in deserialization `{:?}`", err)
            }
            EncodeError::Sink(ref err) => {
                write!(f, "Error occurred in underlying sink `{:?}`", err)
            }
        }
    }
}

impl<T: Format, I, S: Sink<I>> EncodeError<T, I, S> {
    fn from_sink_error(err: S::Error) -> Self {
        EncodeError::Sink(err)
    }
    fn from_format_error(err: T::Error) -> Self {
        EncodeError::Format(err)
    }
}

impl<
        'de,
        T: Format + 'static,
        C: UniformStreamSink<<C as Context<'de>>::Item> + Context<'de> + 'static + Send + Sized,
    > Encode<'de, C> for T
where
    T::Representation: Send,
    <C as Context<'de>>::Item: Send,
{
    type Output = StreamSink<
        Self::Representation,
        Self::Representation,
        EncodeError<T, <C as Context<'de>>::Item, C>,
    >;

    fn encode(input: C) -> Self::Output {
        let ctx = input.context();
        let (sink, stream) = input.split();
        StreamSink(
            Box::pin(stream.map(<Self as Format>::serialize)),
            Box::pin(
                sink.sink_map_err(EncodeError::from_sink_error)
                    .with_flat_map(move |data| {
                        <Self as Format>::deserialize(data, ctx.clone())
                            .map_err(EncodeError::from_format_error)
                            .into_stream()
                    }),
            ),
        )
    }
}<|MERGE_RESOLUTION|>--- conflicted
+++ resolved
@@ -167,15 +167,12 @@
         let (sink, stream) = input.split();
         Box::pin(
             shim.complete(StreamSink(
-<<<<<<< HEAD
                 Box::pin(
                     stream
                         .map(move |item| {
-                            Self::deserialize(item, context.clone())
-                                .unwrap_or_else(|_| panic!())
-                                .into_stream()
+                            Self::deserialize(item, context.clone()).unwrap_or_else(|_| panic!())
                         })
-                        .flatten(),
+                        .buffer_unordered(std::usize::MAX),
                 ),
                 Box::pin(
                     sink.sink_map_err(|_| panic!())
@@ -183,20 +180,6 @@
                 ),
             )),
         )
-=======
-                stream
-                    .map_err(|_| panic!())
-                    .map(move |item| Self::deserialize(item, context.clone()))
-                    .buffer_unordered(std::usize::MAX),
-                sink.sink_map_err(|_: <C as Sink>::SinkError| {
-                    panic!();
-                })
-                .with(|item| Ok(Self::serialize(item)))
-                .sink_map_err(|_: ()| panic!()),
-            ))
-            .map_err(|e| panic!(e))
-        }))
->>>>>>> 5195d75c
     }
 }
 
